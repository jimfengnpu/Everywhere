--- conflicted
+++ resolved
@@ -1526,15 +1526,13 @@
     <data name="ChatWindow_CancelEditingButton_ToolTip" xml:space="preserve">
         <value>Bearbeitung abbrechen (Esc)</value>
     </data>
-<<<<<<< HEAD
     <data name="ChatWindow_Title" xml:space="preserve">
         <value>Chat</value>
-=======
+    </data>
     <data name="HttpTransportMode_StreamableHttp" xml:space="preserve">
         <value>Streamable HTTP</value>
     </data>
     <data name="HttpTransportMode_Sse" xml:space="preserve">
         <value>SSE</value>
->>>>>>> 34f9f172
     </data>
 </root>