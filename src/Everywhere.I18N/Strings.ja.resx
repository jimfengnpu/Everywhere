--- conflicted
+++ resolved
@@ -1710,10 +1710,7 @@
     <data name="MacOS_PermissionHelper_PleaseGrantAccessibilityPermission" xml:space="preserve">
         <value>システム設定 &gt; プライバシーとセキュリティ &gt; アクセシビリティでアプリケーションにアクセシビリティの権限を付与し、アプリケーションを再起動してください。</value>
     </data>
-<<<<<<< HEAD
-=======
     <data name="Entrance_EverywhereAlreadyRunning" xml:space="preserve">
         <value>Everywhereはすでに実行中です。アプリケーションウィンドウがシステムトレイにあるか確認してください。</value>
     </data>
->>>>>>> 91430e6e
 </root>