--- conflicted
+++ resolved
@@ -1708,13 +1708,9 @@
         <value>OpenAI (Responses API)</value>
     </data>
     <data name="MacOS_PermissionHelper_PleaseGrantAccessibilityPermission" xml:space="preserve">
-<<<<<<< HEAD
-        <value>Si prega di concedere i permessi di accessibilità all'applicazione in Impostazioni di sistema &gt; Privacy e sicurezza &gt; Accessibilità, e riavviare l'applicazione.</value>
-=======
         <value>Si prega di concedere i permessi di accessibilità all'applicazione in Impostazioni di Sistema &gt; Privacy e Sicurezza &gt; Accessibilità, e riavviare l'applicazione.</value>
     </data>
     <data name="Entrance_EverywhereAlreadyRunning" xml:space="preserve">
         <value>Everywhere è già in esecuzione. Controlla l'area di notifica per la finestra dell'applicazione.</value>
->>>>>>> 91430e6e
     </data>
 </root>