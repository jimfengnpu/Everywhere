--- conflicted
+++ resolved
@@ -1710,10 +1710,7 @@
     <data name="MacOS_PermissionHelper_PleaseGrantAccessibilityPermission" xml:space="preserve">
         <value>Por favor, concede permisos de accesibilidad a la aplicación en Configuración del Sistema &gt; Privacidad y Seguridad &gt; Accesibilidad, y reinicia la aplicación.</value>
     </data>
-<<<<<<< HEAD
-=======
     <data name="Entrance_EverywhereAlreadyRunning" xml:space="preserve">
         <value>Everywhere ya está en ejecución. Por favor, verifica tu bandeja del sistema para la ventana de la aplicación.</value>
     </data>
->>>>>>> 91430e6e
 </root>