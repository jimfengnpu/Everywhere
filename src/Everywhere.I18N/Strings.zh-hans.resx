--- conflicted
+++ resolved
@@ -1537,13 +1537,12 @@
     <data name="ChatWindow_CancelEditingButton_ToolTip" xml:space="preserve">
         <value>取消编辑 (Esc)</value>
     </data>
-<<<<<<< HEAD
     <data name="ChatWindow_Title" xml:space="preserve">
         <value>聊天</value>
     </data>
     <data name="NativeChatPlugin_Everything_SearchFiles_DetailMessage" xml:space="preserve">
         <value>找到了 {0} 个项目</value>
-=======
+    </data>
     <data name="ChatPluginPage_TabItem_MCP_Header" xml:space="preserve">
         <value>MCP 服务器</value>
     </data>
@@ -1663,6 +1662,5 @@
     </data>
     <data name="ChatPluginPage_PluginStatus_Running_ToolTip" xml:space="preserve">
         <value>正在运行</value>
->>>>>>> 34f9f172
     </data>
 </root>