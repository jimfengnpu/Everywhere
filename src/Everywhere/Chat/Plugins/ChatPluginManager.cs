<<<<<<< HEAD
﻿using System.Collections.Concurrent;
using System.Collections.ObjectModel;
using System.Diagnostics;
using System.Diagnostics.CodeAnalysis;
using System.Reflection;
=======
﻿using System.Collections.ObjectModel;
using System.Diagnostics.CodeAnalysis;
using System.Reactive.Disposables;
using DynamicData;
>>>>>>> 690c5236
using Everywhere.AI;
using Everywhere.Common;
using Everywhere.Configuration;
using Everywhere.Interop;
using Everywhere.Utilities;
using Lucide.Avalonia;
<<<<<<< HEAD
using Microsoft.Extensions.Logging;
using ModelContextProtocol.Client;
=======
>>>>>>> 690c5236
using ZLinq;

namespace Everywhere.Chat.Plugins;

public sealed class ChatPluginManager : IChatPluginManager, IDisposable
{
<<<<<<< HEAD
    public IReadOnlyList<BuiltInChatPlugin> BuiltInPlugins => _builtInPlugins;

    public IReadOnlyList<McpChatPlugin> McpPlugins { get; }

    private readonly ObservableCollection<BuiltInChatPlugin> _builtInPlugins = [];
    private readonly IWatchdogManager _watchdogManager;
    private readonly ILoggerFactory _loggerFactory;
    private readonly ILogger<ChatPluginManager> _logger;
=======
    public ReadOnlyObservableCollection<BuiltInChatPlugin> BuiltInPlugins { get; }

    public ReadOnlyObservableCollection<McpChatPlugin> McpPlugins { get; }

    private readonly SourceList<BuiltInChatPlugin> _builtInPluginsSource = new();
    private readonly SourceList<McpChatPlugin> _mcpPluginsSource = new();
    private readonly CompositeDisposable _disposables = new();
>>>>>>> 690c5236

    private readonly ConcurrentDictionary<Guid, RunningMcpClient> _runningMcpClients = [];

    public ChatPluginManager(
        IEnumerable<BuiltInChatPlugin> builtInPlugins,
        IWatchdogManager watchdogManager,
        ILoggerFactory loggerFactory,
        Settings settings)
    {
<<<<<<< HEAD
        _builtInPlugins.AddRange(builtInPlugins);
        _watchdogManager = watchdogManager;
        _loggerFactory = loggerFactory;
        _logger = loggerFactory.CreateLogger<ChatPluginManager>();
        McpPlugins = settings.Plugin.McpPlugins;
=======
        _builtInPluginsSource.AddRange(builtInPlugins);
>>>>>>> 690c5236

        var isEnabledRecords = settings.Plugin.IsEnabled;
        foreach (var builtInPlugin in _builtInPluginsSource.Items)
        {
            builtInPlugin.IsEnabled = GetIsEnabled(builtInPlugin.Key, false);
            foreach (var function in builtInPlugin.Functions)
            {
                function.IsEnabled = GetIsEnabled($"{builtInPlugin.Key}.{function.KernelFunction.Name}", true);
            }
        }

<<<<<<< HEAD
        new ObjectObserver(HandleBuiltInPluginsChange).Observe(_builtInPlugins);
=======
        BuiltInPlugins = _builtInPluginsSource
            .Connect()
            .ObserveOnDispatcher()
            .BindEx(_disposables);
        McpPlugins = _mcpPluginsSource
            .Connect()
            .ObserveOnDispatcher()
            .BindEx(_disposables);

        _disposables.Add(_builtInPluginsSource);
        _disposables.Add(_mcpPluginsSource);

        new ObjectObserver(HandleBuiltInPluginsChange).Observe(BuiltInPlugins);
>>>>>>> 690c5236


        bool GetIsEnabled(string path, bool defaultValue)
        {
            return isEnabledRecords.TryGetValue(path, out var isEnabled) ? isEnabled : defaultValue;
        }

        void HandleBuiltInPluginsChange(in ObjectObserverChangedEventArgs e)
        {
            if (!e.Path.EndsWith(nameof(ChatFunction.IsEnabled), StringComparison.Ordinal))
            {
                return;
            }

            var parts = e.Path.Split(':');
            if (parts.Length < 2 || !int.TryParse(parts[0], out var pluginIndex) || pluginIndex < 0 || pluginIndex >= _builtInPluginsSource.Count)
            {
                return;
            }

            var plugin = _builtInPluginsSource.Items[pluginIndex];
            switch (parts.Length)
            {
                case 2:
                {
                    settings.Plugin.IsEnabled[plugin.Key] = plugin.IsEnabled;
                    break;
                }
                case 4 when
                    int.TryParse(parts[2], out var functionIndex) &&
                    functionIndex >= 0 &&
                    functionIndex < plugin.Functions.Count:
                {
                    var function = plugin.Functions[functionIndex];
                    settings.Plugin.IsEnabled[$"{plugin.Key}.{function.KernelFunction.Name}"] = function.IsEnabled;
                    break;
                }
            }
        }
    }

    public void AddMcpPlugin(McpTransportConfiguration configuration)
    {
        throw new NotImplementedException();
    }

    public async Task CreateMcpClientAsync(McpTransportConfiguration configuration, CancellationToken cancellationToken)
    {
        if (!configuration.IsValid)
        {
            throw new InvalidOperationException("MCP transport configuration is not valid.");
        }

        if (_runningMcpClients.ContainsKey(configuration.Id)) return; // Just return without error if already running.

        IClientTransport clientTransport = configuration switch
        {
            StdioMcpTransportConfiguration stdio => new StdioClientTransport(
                new StdioClientTransportOptions
                {
                    Name = stdio.Name,
                    Command = stdio.Command,
                    Arguments = stdio.ArgumentsList,
                    WorkingDirectory = stdio.WorkingDirectory,
                    EnvironmentVariables = stdio.EnvironmentVariables,
                },
                _loggerFactory),
            SseMcpTransportConfiguration sse => new HttpClientTransport(
                new HttpClientTransportOptions
                {
                    Name = sse.Name,
                    Endpoint = new Uri(sse.Endpoint, UriKind.Absolute),
                    AdditionalHeaders = sse.Headers,
                },
                _loggerFactory),
            _ => throw new NotSupportedException("Unsupported MCP transport configuration type."),
        };

        var client = await McpClient.CreateAsync(
            clientTransport,
            new McpClientOptions
            {
                InitializationTimeout = TimeSpan.FromSeconds(30)
            },
            _loggerFactory,
            cancellationToken);

        var processId = -1;
        try
        {
            if (clientTransport is StdioClientTransport)
            {
                // Add the underlying process to the watchdog to ensure it is cleaned up properly.
                // We need reflection here because StdioClientTransport does not expose the process directly.
                // client is `ModelContextProtocol.Client.McpClientImpl`
                var transportFieldInfo = client.GetType().GetField("_transport", BindingFlags.Instance | BindingFlags.NonPublic);
                var transport = transportFieldInfo?.GetValue(client); // StdioClientSessionTransport : ITransport
                var processFieldInfo = transport?.GetType().GetField("_process", BindingFlags.Instance | BindingFlags.NonPublic);
                if (processFieldInfo?.GetValue(transport) is Process { HasExited: false, Id: > 0 } process)
                {
                    await _watchdogManager.RegisterProcessAsync(process.Id);
                    processId = process.Id;
                }
            }
        }
        finally
        {
            _runningMcpClients[configuration.Id] = new RunningMcpClient(configuration, client, processId);

            if (processId == -1 && configuration is StdioMcpTransportConfiguration stdio)
            {
                _logger.LogWarning(
                    "MCP started with stdio transport, but failed to get the underlying process ID for watchdog registration. " +
                    "Command: {Command}, Arguments: {Arguments}",
                    stdio.Command,
                    stdio.Arguments);
            }
        }
    }

    public async Task<IReadOnlyList<ChatFunction>> ListMcpFunctionsAsync(McpTransportConfiguration configuration, CancellationToken cancellationToken)
    {
        await CreateMcpClientAsync(configuration, cancellationToken);

        if (!_runningMcpClients.TryGetValue(configuration.Id, out var runningClient))
        {
            throw new InvalidOperationException("MCP client is not running.");
        }

        await foreach (var tool in runningClient.Client.EnumerateToolsAsync(cancellationToken: cancellationToken))
        {

        }
    }

    public IChatPluginScope CreateScope(ChatContext chatContext, CustomAssistant customAssistant)
    {
        // Ensure that functions in the scope do not have the same name.
        var functionNames = new HashSet<string>();
        return new ChatPluginScope(
            _builtInPluginsSource
                .Items
                .AsValueEnumerable()
                .Cast<ChatPlugin>()
<<<<<<< HEAD
                .Concat(McpPlugins)
=======
                .Concat(_mcpPluginsSource.Items)
>>>>>>> 690c5236
                .Where(p => p.IsEnabled)
                .Select(p => new ChatPluginSnapshot(p, chatContext, customAssistant, functionNames))
                .ToList());
    }

    private class ChatPluginScope(List<ChatPluginSnapshot> pluginSnapshots) : IChatPluginScope
    {
        public IEnumerable<ChatPlugin> Plugins => pluginSnapshots;

        public bool TryGetPluginAndFunction(
            string functionName,
            [NotNullWhen(true)] out ChatPlugin? plugin,
            [NotNullWhen(true)] out ChatFunction? function)
        {
            foreach (var pluginSnapshot in pluginSnapshots)
            {
                function = pluginSnapshot.Functions.AsValueEnumerable().FirstOrDefault(f => f.KernelFunction.Name == functionName);
                if (function is not null)
                {
                    plugin = pluginSnapshot;
                    return true;
                }
            }

            plugin = null;
            function = null;
            return false;
        }
    }

    private readonly record struct RunningMcpClient(McpTransportConfiguration Configuration, McpClient Client, int ProcessId);

    private class ChatPluginSnapshot : ChatPlugin
    {
        public override string Key => _originalChatPlugin.Key;
        public override DynamicResourceKeyBase HeaderKey => _originalChatPlugin.HeaderKey;
        public override DynamicResourceKeyBase DescriptionKey => _originalChatPlugin.DescriptionKey;
        public override LucideIconKind? Icon => _originalChatPlugin.Icon;
        public override string? BeautifulIcon => _originalChatPlugin.BeautifulIcon;

        private readonly ChatPlugin _originalChatPlugin;

        public ChatPluginSnapshot(
            ChatPlugin originalChatPlugin,
            ChatContext chatContext,
            CustomAssistant customAssistant,
            HashSet<string> functionNames) : base(originalChatPlugin.Name)
        {
            _originalChatPlugin = originalChatPlugin;
            AllowedPermissions = originalChatPlugin.AllowedPermissions.ActualValue;
            _functionsSource.AddRange(
                originalChatPlugin
                    .SnapshotFunctions(chatContext, customAssistant)
                    .Select(EnsureUniqueFunctionName));

            ChatFunction EnsureUniqueFunctionName(ChatFunction function)
            {
                var metadata = function.KernelFunction.Metadata;
                if (functionNames.Add(metadata.Name)) return function;

                var postfix = 1;
                string newName;
                do
                {
                    newName = $"{metadata.Name}_{postfix++}";
                }
                while (!functionNames.Add(newName));
                metadata.Name = newName;
                return function;
            }
        }
    }

    public void Dispose()
    {
        _disposables.Dispose();
    }
}<|MERGE_RESOLUTION|>--- conflicted
+++ resolved
@@ -1,51 +1,34 @@
-<<<<<<< HEAD
-﻿using System.Collections.Concurrent;
-using System.Collections.ObjectModel;
+using System.Collections.Concurrent;
+using System.ComponentModel;
 using System.Diagnostics;
 using System.Diagnostics.CodeAnalysis;
+using System.Reactive.Disposables;
 using System.Reflection;
-=======
-﻿using System.Collections.ObjectModel;
-using System.Diagnostics.CodeAnalysis;
-using System.Reactive.Disposables;
 using DynamicData;
->>>>>>> 690c5236
 using Everywhere.AI;
 using Everywhere.Common;
 using Everywhere.Configuration;
 using Everywhere.Interop;
 using Everywhere.Utilities;
 using Lucide.Avalonia;
-<<<<<<< HEAD
 using Microsoft.Extensions.Logging;
 using ModelContextProtocol.Client;
-=======
->>>>>>> 690c5236
 using ZLinq;
 
 namespace Everywhere.Chat.Plugins;
 
-public sealed class ChatPluginManager : IChatPluginManager, IDisposable
+public class ChatPluginManager : IChatPluginManager
 {
-<<<<<<< HEAD
-    public IReadOnlyList<BuiltInChatPlugin> BuiltInPlugins => _builtInPlugins;
+    public IReadOnlyList<BuiltInChatPlugin> BuiltInPlugins { get; }
 
     public IReadOnlyList<McpChatPlugin> McpPlugins { get; }
 
-    private readonly ObservableCollection<BuiltInChatPlugin> _builtInPlugins = [];
     private readonly IWatchdogManager _watchdogManager;
     private readonly ILoggerFactory _loggerFactory;
     private readonly ILogger<ChatPluginManager> _logger;
-=======
-    public ReadOnlyObservableCollection<BuiltInChatPlugin> BuiltInPlugins { get; }
-
-    public ReadOnlyObservableCollection<McpChatPlugin> McpPlugins { get; }
-
+
+    private readonly CompositeDisposable _disposables = new();
     private readonly SourceList<BuiltInChatPlugin> _builtInPluginsSource = new();
-    private readonly SourceList<McpChatPlugin> _mcpPluginsSource = new();
-    private readonly CompositeDisposable _disposables = new();
->>>>>>> 690c5236
-
     private readonly ConcurrentDictionary<Guid, RunningMcpClient> _runningMcpClients = [];
 
     public ChatPluginManager(
@@ -54,15 +37,11 @@
         ILoggerFactory loggerFactory,
         Settings settings)
     {
-<<<<<<< HEAD
-        _builtInPlugins.AddRange(builtInPlugins);
+        _builtInPluginsSource.AddRange(builtInPlugins);
         _watchdogManager = watchdogManager;
         _loggerFactory = loggerFactory;
         _logger = loggerFactory.CreateLogger<ChatPluginManager>();
         McpPlugins = settings.Plugin.McpPlugins;
-=======
-        _builtInPluginsSource.AddRange(builtInPlugins);
->>>>>>> 690c5236
 
         var isEnabledRecords = settings.Plugin.IsEnabled;
         foreach (var builtInPlugin in _builtInPluginsSource.Items)
@@ -74,23 +53,13 @@
             }
         }
 
-<<<<<<< HEAD
-        new ObjectObserver(HandleBuiltInPluginsChange).Observe(_builtInPlugins);
-=======
         BuiltInPlugins = _builtInPluginsSource
             .Connect()
             .ObserveOnDispatcher()
             .BindEx(_disposables);
-        McpPlugins = _mcpPluginsSource
-            .Connect()
-            .ObserveOnDispatcher()
-            .BindEx(_disposables);
-
         _disposables.Add(_builtInPluginsSource);
-        _disposables.Add(_mcpPluginsSource);
-
-        new ObjectObserver(HandleBuiltInPluginsChange).Observe(BuiltInPlugins);
->>>>>>> 690c5236
+
+        new ObjectObserver(HandleBuiltInPluginsChange).Observe((INotifyPropertyChanged)BuiltInPlugins);
 
 
         bool GetIsEnabled(string path, bool defaultValue)
@@ -235,11 +204,7 @@
                 .Items
                 .AsValueEnumerable()
                 .Cast<ChatPlugin>()
-<<<<<<< HEAD
                 .Concat(McpPlugins)
-=======
-                .Concat(_mcpPluginsSource.Items)
->>>>>>> 690c5236
                 .Where(p => p.IsEnabled)
                 .Select(p => new ChatPluginSnapshot(p, chatContext, customAssistant, functionNames))
                 .ToList());
