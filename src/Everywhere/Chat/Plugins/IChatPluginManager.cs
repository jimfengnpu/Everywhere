﻿using System.Collections.ObjectModel;
using System.Diagnostics.CodeAnalysis;
using Everywhere.AI;
<<<<<<< HEAD
using ModelContextProtocol.Client;
=======
>>>>>>> 690c5236

namespace Everywhere.Chat.Plugins;

/// <summary>
/// Manages chat plugins, both built-in and MCP plugins.
/// </summary>
public interface IChatPluginManager
{
    /// <summary>
    /// Gets the list of built-in chat plugins for Binding use in the UI.
    /// </summary>
<<<<<<< HEAD
    IReadOnlyList<BuiltInChatPlugin> BuiltInPlugins { get; }
=======
    ReadOnlyObservableCollection<BuiltInChatPlugin> BuiltInPlugins { get; }
>>>>>>> 690c5236

    /// <summary>
    /// Gets the list of MCP chat plugins for Binding use in the UI.
    /// </summary>
<<<<<<< HEAD
    IReadOnlyList<McpChatPlugin> McpPlugins { get; }
=======
    ReadOnlyObservableCollection<McpChatPlugin> McpPlugins { get; }
>>>>>>> 690c5236

    /// <summary>
    /// Adds a new MCP plugin based on the provided configuration.
    /// </summary>
    /// <param name="configuration"></param>
    void AddMcpPlugin(McpTransportConfiguration configuration);

    /// <summary>
    /// Creates a new MCP client based on the provided configuration. If it's a local client, it will start the local server process.
    /// </summary>
    /// <param name="configuration"></param>
    /// <param name="cancellationToken"></param>
    /// <returns></returns>
    Task CreateMcpClientAsync(McpTransportConfiguration configuration, CancellationToken cancellationToken);

    Task<IReadOnlyList<ChatFunction>> ListMcpFunctionsAsync(McpTransportConfiguration configuration, CancellationToken cancellationToken);

    /// <summary>
    /// Creates a new scope for available chat plugins and their functions.
    /// This method should be lightweight and fast, as it is called frequently.
    /// Functions in the scope must not have the same name.
    /// </summary>
    /// <returns></returns>
    IChatPluginScope CreateScope(ChatContext chatContext, CustomAssistant customAssistant);
}

/// <summary>
/// A scope for chat plugins, snapshot and can be used to track state during a chat session.
/// </summary>
public interface IChatPluginScope
{
    IEnumerable<ChatPlugin> Plugins { get; }

    bool TryGetPluginAndFunction(
        string functionName,
        [NotNullWhen(true)] out ChatPlugin? plugin,
        [NotNullWhen(true)] out ChatFunction? function);
}<|MERGE_RESOLUTION|>--- conflicted
+++ resolved
@@ -1,10 +1,5 @@
-﻿using System.Collections.ObjectModel;
-using System.Diagnostics.CodeAnalysis;
+﻿using System.Diagnostics.CodeAnalysis;
 using Everywhere.AI;
-<<<<<<< HEAD
-using ModelContextProtocol.Client;
-=======
->>>>>>> 690c5236
 
 namespace Everywhere.Chat.Plugins;
 
@@ -16,20 +11,12 @@
     /// <summary>
     /// Gets the list of built-in chat plugins for Binding use in the UI.
     /// </summary>
-<<<<<<< HEAD
     IReadOnlyList<BuiltInChatPlugin> BuiltInPlugins { get; }
-=======
-    ReadOnlyObservableCollection<BuiltInChatPlugin> BuiltInPlugins { get; }
->>>>>>> 690c5236
 
     /// <summary>
     /// Gets the list of MCP chat plugins for Binding use in the UI.
     /// </summary>
-<<<<<<< HEAD
     IReadOnlyList<McpChatPlugin> McpPlugins { get; }
-=======
-    ReadOnlyObservableCollection<McpChatPlugin> McpPlugins { get; }
->>>>>>> 690c5236
 
     /// <summary>
     /// Adds a new MCP plugin based on the provided configuration.
